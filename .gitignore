--- conflicted
+++ resolved
@@ -3,8 +3,4 @@
 .hg
 pkg
 bin
-<<<<<<< HEAD
-.idea
-=======
-.idea/
->>>>>>> 14d6f3a6
+.idea/