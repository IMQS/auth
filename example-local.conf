{
	"Authaus": {
		"Log": {
<<<<<<< HEAD
			"Filename": "c:\\imqsvar\\logs\\imqsauth.log"
		},
		"HTTP": {
			"Bind": "127.0.0.1",
			"Port": 2003
		},
		"LDAP": {
			"LdapHost": "imqs.local",
			"LdapPort": 389,
			"Encryption": "",
			"LdapUsername": "LDAP@imqs.local",
			"LdapPassword": "TestLDAP4IMQS",
			"LdapDomain": "imqs.local",
			"LdapTickerTime": 300,
			"BaseDN": "dc=imqs,dc=local",
			"SysAdminEmail": "joeAdmin@example.com",
			"LdapSearchFilter": "(&(objectCategory=person)(objectClass=user))"
		},
		"UserStore": {
			"Type": "db",
			"DB": {
				"Driver": "postgres",
				"Host": "localhost",
=======
			"Filename": "imqsauth.log"
		},
		"HTTP": {
			"Bind": "127.0.0.1",
			"Port": "2003"
		},
		"Authenticator": {
			"Type": "db",
			"DB": {
				"Driver": "postgres",
				"Host": "127.0.0.1",
>>>>>>> 62f7a668
				"Database": "auth",
				"User": "auth",
				"Password": "auth"
			}
		},
		"PermitDB": {
			"DB": {
				"Driver": "postgres",
				"Host": "127.0.0.1",
				"Database": "auth",
				"User": "auth",
				"Password": "auth"
			}
		},
		"SessionDB": {
			"DB": {
				"Driver": "postgres",
				"Host": "127.0.0.1",
				"Database": "auth",
				"User": "auth",
				"Password": "auth"
			}
		},
		"RoleGroupDB": {
			"DB": {
				"Driver": "postgres",
				"Host": "127.0.0.1",
				"Database": "auth",
				"User": "auth",
				"Password": "auth"
			}
<<<<<<< HEAD
		}
	},
	"Yellowfin": {
		"Enabled": true,
		"Url": "http://localhost/yellowfin/",
		"ContentCategoryFilter": true,
		"ModuleToCategoryMapping": {
			"WATERDEMAND": "SWIFT"
		},
		"SourceAccessFilter": true
	},
	"SendMailPassword": "BpLnfgDsc2WD8F2q",
	"HostnameFile": "hostname",
=======
		},
		"UserStore": {
			"Type": "db",
			"DB": {
				"Driver": "postgres",
				"Host": "127.0.0.1",
				"Database": "auth",
				"User": "auth",
				"Password": "auth"
			},
			"DisablePasswordReuse": true,
			"PasswordExpirySeconds": 2592000
		},
		"LDAP": {
			"LdapHost": "imqs.local",
			"LdapPort": 389,
			"Encryption": "",
			"LdapUsername": "LDAP@imqs.local",
			"LdapPassword": "TestLDAP4IMQS",
			"LdapDomain": "imqs.local",
			"LdapTickerTime": 300,
			"BaseDN": "dc=imqs,dc=local",
			"SysAdminEmail": "administrator@imqs.co.za",
			"LdapSearchFilter": "(&(objectCategory=person)(objectClass=user))"
		}
	},
	"SendMailPassword": "BpLnfgDsc2WD8F2q",
	"HostnameFile": "C:/imqsbin/conf/hostname",
>>>>>>> 62f7a668
	"NotificationUrl": "http://localhost:8081/notify/",
	"AuditServiceUrl": "http://localhost:2016/auth-logaction"
}<|MERGE_RESOLUTION|>--- conflicted
+++ resolved
@@ -1,31 +1,6 @@
 {
 	"Authaus": {
 		"Log": {
-<<<<<<< HEAD
-			"Filename": "c:\\imqsvar\\logs\\imqsauth.log"
-		},
-		"HTTP": {
-			"Bind": "127.0.0.1",
-			"Port": 2003
-		},
-		"LDAP": {
-			"LdapHost": "imqs.local",
-			"LdapPort": 389,
-			"Encryption": "",
-			"LdapUsername": "LDAP@imqs.local",
-			"LdapPassword": "TestLDAP4IMQS",
-			"LdapDomain": "imqs.local",
-			"LdapTickerTime": 300,
-			"BaseDN": "dc=imqs,dc=local",
-			"SysAdminEmail": "joeAdmin@example.com",
-			"LdapSearchFilter": "(&(objectCategory=person)(objectClass=user))"
-		},
-		"UserStore": {
-			"Type": "db",
-			"DB": {
-				"Driver": "postgres",
-				"Host": "localhost",
-=======
 			"Filename": "imqsauth.log"
 		},
 		"HTTP": {
@@ -37,7 +12,6 @@
 			"DB": {
 				"Driver": "postgres",
 				"Host": "127.0.0.1",
->>>>>>> 62f7a668
 				"Database": "auth",
 				"User": "auth",
 				"Password": "auth"
@@ -69,21 +43,6 @@
 				"User": "auth",
 				"Password": "auth"
 			}
-<<<<<<< HEAD
-		}
-	},
-	"Yellowfin": {
-		"Enabled": true,
-		"Url": "http://localhost/yellowfin/",
-		"ContentCategoryFilter": true,
-		"ModuleToCategoryMapping": {
-			"WATERDEMAND": "SWIFT"
-		},
-		"SourceAccessFilter": true
-	},
-	"SendMailPassword": "BpLnfgDsc2WD8F2q",
-	"HostnameFile": "hostname",
-=======
 		},
 		"UserStore": {
 			"Type": "db",
@@ -112,7 +71,6 @@
 	},
 	"SendMailPassword": "BpLnfgDsc2WD8F2q",
 	"HostnameFile": "C:/imqsbin/conf/hostname",
->>>>>>> 62f7a668
 	"NotificationUrl": "http://localhost:8081/notify/",
 	"AuditServiceUrl": "http://localhost:2016/auth-logaction"
 }